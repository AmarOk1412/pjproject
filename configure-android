#!/bin/sh
#

F="configure-android"

if test "$*" = "--help" -o "$*" = "-h"; then
  echo "$F [--use-ndk-cflags] [OPTIONS]"
  echo ""
  echo "where:"
  echo "  --use-ndk-cflags Optional parameter to use the same compilation flags"
  echo "              	   as the one used by ndk-build"
  echo "  OPTIONS     	   Other options that will be passed directly to"
  echo "                   ./aconfigure script. Run ./aconfigure --help"
  echo "                   for more info."
  echo ""
  echo "Environment variables:"
  echo "  ANDROID_NDK_ROOT Specify the directory of Android NDK to use."
  echo "  APP_PLATFORM     Optionally specify the platform level used, e.g."
  echo "                   android-9. By default, configure will use the"
  echo "                   maximum platform level detected."
  echo "  TARGET_ABI       Optionally specify a single target architecture,"
  echo "                   e.g. armeabi-v7a, mips, x86. By default, the target"
  echo "                   architecture is armeabi. Only used when"
  echo "                   --use-ndk-cflags is specified."
  echo "  IGNORE_CFLAGS    Optionally specify compilation flags to be ignored."
  echo "                   Each grepped flag that satisfies the criteria will"
  echo "                   be ignored. Default:"
  echo "                   IGNORE_CFLAGS=\"\-M\|\-f*stack\|\-f*alias\""
  echo "                   Only used when --use-ndk-cflags is specified."
  echo ""
  exit 0
fi

if test "x${ANDROID_NDK_ROOT}" = "x"; then
  echo "$F error: ANDROID_NDK_ROOT must be specified"
  exit 0
fi

#if test "$1" = "--simulator"; then
if test "1" = "0"; then
  shift
  TARGET_HOST="i686-android-linux"
  TC_DIR="x86"
else
  TARGET_HOST="arm-linux-androideabi"
  TC_DIR=${TARGET_HOST}
fi

if test "x$APP_PLATFORM" = "x"; then
  APP_PLATFORM=`ls ${ANDROID_NDK_ROOT}/platforms/ | sed 's/android-//' | sort -gr | head -1`
  APP_PLATFORM="android-${APP_PLATFORM}"
  echo "$F: APP_PLATFORM not specified, using ${APP_PLATFORM}"
fi

if test "x$TARGET_ABI" = "x"; then
  TARGET_ABI="armeabi"
  echo "$F: TARGET_ABI not specified, using ${TARGET_ABI}"
fi

if test "$1" = "--use-ndk-cflags"; then
  shift
  ADD_CFLAGS="1"
  if test "x${IGNORE_CFLAGS}" = "x"; then
    IGNORE_CFLAGS="\-M\|\-f*stack\|\-f*alias"
  fi
  for i in `${ANDROID_NDK_ROOT}/ndk-build -n -C ${ANDROID_NDK_ROOT}/samples/hello-jni NDK_LOG=1 APP_PLATFORM=${APP_PLATFORM} APP_ABI=${TARGET_ABI}`; do
    if test "x${NDK_CXX}" != "x" -a "$i" = "-o"; then break; fi

    # Parse NDK CXXFLAGS
    if test "x${NDK_CXX}" != "x" -a "x`echo $i|grep 'hello-jni'`" = "x"; then
      if test "x`echo $i|grep '\-\-sysroot='`" != "x"; then
        ANDROID_SYSROOT=`echo $i|sed 's/--sysroot=//'`;
      fi
      NDK_CXXFLAGS="${NDK_CXXFLAGS} $i"
    fi

    # Parse NDK CFLAGS
    if test "x${NDK_CC}" != "x" -a "x`echo $i|grep 'hello-jni'`" = "x" -a "${ADD_CFLAGS}" = "1"; then
      if test "$i" = "-c"; then ADD_CFLAGS="0"; else
        if test "x`echo $i|grep ${IGNORE_CFLAGS}`" = "x"; then
          NDK_CFLAGS="${NDK_CFLAGS} $i"
        fi
      fi
    fi

    # Find gcc toolchain
    if test "x${NDK_CC}" = "x" -a "x`echo $i | grep 'gcc'`" != "x"; then
      NDK_CC=$i
    fi
    # Find g++ toolchain
    if test "x`echo $i | grep 'g++'`" != "x"; then
      NDK_CXX=$i
    fi
  done

  export CC="${NDK_CC}"
  export CXX="${NDK_CXX}"
  export AR=`echo ${NDK_CXX}|sed 's/-g++/-ar/'`;
  export RANLIB=`echo ${NDK_CXX}|sed 's/-g++/-ranlib/'`;

  export LDFLAGS="${LDFLAGS} -nostdlib -L${ANDROID_SYSROOT}/usr/lib/"
  export LIBS="${LIBS} -lc -lgcc"
<<<<<<< HEAD
  export CFLAGS="${NDK_CFLAGS} ${CFLAGS}"
  export CPPFLAGS="${CFLAGS}"
  export CXXFLAGS="${NDK_CXXFLAGS}"
=======
  export CFLAGS="${CFLAGS} ${NDK_CFLAGS}"
  export CPPFLAGS="${CFLAGS} -fexceptions -frtti"
  export CXXFLAGS="${NDK_CXXFLAGS} -fexceptions -frtti"
>>>>>>> 653c0d27

else

  ANDROID_TC_VER=`ls -d ${ANDROID_NDK_ROOT}/toolchains/${TC_DIR}-* | sed 's/clang/0/' | sort -gr | head -1`
  ANDROID_TC=`ls -d ${ANDROID_TC_VER}/prebuilt/* | grep -v gdbserver | head -1`
  if test ! -d ${ANDROID_TC}; then
    echo "$F error: unable to find directory ${ANDROID_TC} in Android NDK"
    exit 1
  fi

  export ANDROID_SYSROOT="${ANDROID_NDK_ROOT}/platforms/${APP_PLATFORM}/arch-arm"
  if test ! -d ${ANDROID_SYSROOT}; then
    echo "$F error: unable to find sysroot dir ${ANDROID_SYSROOT} in Android NDK"
    exit 1
  fi

  export CC="${ANDROID_TC}/bin/${TARGET_HOST}-gcc"
  export CXX="${ANDROID_TC}/bin/${TARGET_HOST}-g++"
  export AR="${ANDROID_TC}/bin/${TARGET_HOST}-ar"
  export RANLIB="${ANDROID_TC}/bin/${TARGET_HOST}-ranlib"

  export LDFLAGS="${LDFLAGS} -nostdlib -L${ANDROID_SYSROOT}/usr/lib/"
  export LIBS="${LIBS} -lc -lgcc"
  export CFLAGS="${CFLAGS} -I${ANDROID_SYSROOT}/usr/include"
  export CPPFLAGS="${CFLAGS} -fexceptions -frtti"
  export CXXFLAGS="${CXXFLAGS} -shared --sysroot=${ANDROID_SYSROOT} -fexceptions -frtti"

fi

# C++ STL
# Note: STL for pjsua2 sample app is specified in pjsip-apps/src/swig/java/android/jni/Application.mk

# gnustl
STDCPP_TC_VER=`ls -d ${ANDROID_NDK_ROOT}/sources/cxx-stl/gnu-libstdc++/[0-9]* | sort -gr | head -1`
STDCPP_CFLAGS="-I${STDCPP_TC_VER}/include -I${STDCPP_TC_VER}/libs/armeabi/include"
STDCPP_LIBS="${ANDROID_SYSROOT}/usr/lib/crtbegin_so.o -lgnustl_static"
STDCPP_LDFLAGS="-L${STDCPP_TC_VER}/libs/armeabi"

# stlport
#STDCPP_CFLAGS="-I${ANDROID_NDK_ROOT}/sources/cxx-stl/stlport/stlport"
#STDCPP_LIBS="${ANDROID_SYSROOT}/usr/lib/crtbegin_so.o -lstlport_static -ldl"
#STDCPP_LDFLAGS="-L${ANDROID_NDK_ROOT}/sources/cxx-stl/stlport/libs/armeabi"

export CFLAGS="${CFLAGS} ${STDCPP_CFLAGS}"
export LIBS="${STDCPP_LIBS} ${LIBS}"
export LDFLAGS="${LDFLAGS} ${STDCPP_LDFLAGS}"

# Print settings
if test "1" = "1"; then
  echo "$F: calling ./configure with env vars:"
  echo " CC = ${CC}"
  echo " CXX = ${CXX}"
  echo " CFLAGS = ${CFLAGS}"
  echo " CXXFLAGS = ${CXXFLAGS}"
  echo " LDFLAGS = ${LDFLAGS}"
  echo " LIBS = ${LIBS}"
  echo " AR = ${AR}"
  echo " RANLIB = ${RANLIB}"
fi

./configure --host=${TARGET_HOST} --disable-video $*<|MERGE_RESOLUTION|>--- conflicted
+++ resolved
@@ -100,15 +100,9 @@
 
   export LDFLAGS="${LDFLAGS} -nostdlib -L${ANDROID_SYSROOT}/usr/lib/"
   export LIBS="${LIBS} -lc -lgcc"
-<<<<<<< HEAD
   export CFLAGS="${NDK_CFLAGS} ${CFLAGS}"
-  export CPPFLAGS="${CFLAGS}"
-  export CXXFLAGS="${NDK_CXXFLAGS}"
-=======
-  export CFLAGS="${CFLAGS} ${NDK_CFLAGS}"
   export CPPFLAGS="${CFLAGS} -fexceptions -frtti"
   export CXXFLAGS="${NDK_CXXFLAGS} -fexceptions -frtti"
->>>>>>> 653c0d27
 
 else
 
