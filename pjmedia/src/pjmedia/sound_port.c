--- conflicted
+++ resolved
@@ -442,27 +442,19 @@
     snd_port->rec_id = prm->base.rec_id;
     snd_port->play_id = prm->base.play_id;
     snd_port->dir = PJMEDIA_DIR_CAPTURE_PLAYBACK;
-<<<<<<< HEAD
     snd_port->clock_rate = prm->base.clock_rate;
     snd_port->channel_count = prm->base.channel_count;
     snd_port->samples_per_frame = prm->base.samples_per_frame;
     snd_port->bits_per_sample = prm->base.bits_per_sample;
     pj_memcpy(&snd_port->aud_param, prm, sizeof(snd_port->aud_param));
     snd_port->options = prm->options;
-=======
-    snd_port->clock_rate = prm->clock_rate;
-    snd_port->channel_count = prm->channel_count;
-    snd_port->samples_per_frame = prm->samples_per_frame;
-    snd_port->bits_per_sample = prm->bits_per_sample;
-    pj_memcpy(&snd_port->aud_param, prm, sizeof(*prm));
-
-    ptime_usec = prm->samples_per_frame * 1000 / prm->channel_count /
-                 prm->clock_rate * 1000;
+
+    ptime_usec = prm->base.samples_per_frame * 1000 / prm->base.channel_count /
+                 prm->base.clock_rate * 1000;
     pjmedia_clock_src_init(&snd_port->cap_clocksrc, PJMEDIA_TYPE_AUDIO,
                            snd_port->clock_rate, ptime_usec);
     pjmedia_clock_src_init(&snd_port->play_clocksrc, PJMEDIA_TYPE_AUDIO,
                            snd_port->clock_rate, ptime_usec);
->>>>>>> 96f8dca1
     
     /* Start sound device immediately.
      * If there's no port connected, the sound callback will return
