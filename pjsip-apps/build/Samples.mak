include ../../build.mak
include ../../version.mak
include ../../build/common.mak

RULES_MAK := $(PJDIR)/build/rules.mak

###############################################################################
# Gather all flags.
#
export _CFLAGS 	:= $(PJ_CFLAGS) $(CFLAGS)
export _CXXFLAGS:= $(PJ_CXXFLAGS)
export _LDFLAGS := $(PJ_LDFLAGS) $(PJ_LDLIBS) $(LDFLAGS)

SRCDIR := ../src/samples
OBJDIR := ./output/samples-$(TARGET_NAME)
BINDIR := ../bin/samples/$(TARGET_NAME)

SAMPLES := auddemo \
	   aviplay \
	   aectest \
	   clidemo \
	   confsample \
	   encdec \
	   httpdemo \
	   icedemo \
	   jbsim \
	   latency \
	   level \
	   mix \
	   pjsip-perf \
	   pcaputil \
	   pjsua2_demo \
	   playfile \
	   playsine \
	   recfile \
	   resampleplay \
	   simpleua \
	   simple_pjsua \
	   sipecho \
	   siprtp \
	   sipstateless \
	   stateful_proxy \
	   stateless_proxy \
	   stereotest \
	   streamutil \
	   strerror \
	   tonegen \
	   vid_streamutil

<<<<<<< HEAD
EXES := $(foreach file, $(SAMPLES), $(file)$(HOST_EXE))
=======
#  x   x  x  x  x  x  x   x  x  x  x  x  x   x  x  x  x  x  x   x  x  x  x  x
#
# FIX THIS
#
# Only pjsua2_demo is built, and also -lstdc++ is added for all
# samples
#  x   x  x  x  x  x  x   x  x  x  x  x  x   x  x  x  x  x  x   x  x  x  x  x
SAMPLES := pjsua2_demo

EXES := $(foreach file, $(SAMPLES), $(BINDIR)/$(file)$(HOST_EXE))

all: $(BINDIR) $(OBJDIR) $(EXES)

$(BINDIR)/%$(HOST_EXE): $(OBJDIR)/%$(OBJEXT) $(PJ_LIB_FILES) 
	$(LD) $(LDOUT)$(subst /,$(HOST_PSEP),$@) \
	    $(subst /,$(HOST_PSEP),$<) \
	     $(_LDFLAGS) -lstdc++
>>>>>>> 653c0d27

.PHONY: $(EXES)

<<<<<<< HEAD
all: $(EXES)
=======
$(OBJDIR)/%$(OBJEXT): $(SRCDIR)/%.cpp
	$(CC) $(_CFLAGS) \
	  $(CC_OUT)$(subst /,$(HOST_PSEP),$@) \
	  $(subst /,$(HOST_PSEP),$<) 

$(OBJDIR):
	$(subst @@,$(subst /,$(HOST_PSEP),$@),$(HOST_MKDIR)) 
>>>>>>> 653c0d27

$(EXES):
	$(MAKE) --no-print-directory -f $(RULES_MAK) SAMPLE_SRCDIR=$(SRCDIR) SAMPLE_OBJS=$@.o SAMPLE_CFLAGS="$(_CFLAGS)" SAMPLE_LDFLAGS="$(_LDFLAGS)" SAMPLE_EXE=$@ APP=SAMPLE app=sample $(subst /,$(HOST_PSEP),$(BINDIR)/$@)

depend:

clean:
	$(MAKE) -f $(RULES_MAK) APP=SAMPLE app=sample $@
	$(subst @@,$(EXES),$(HOST_RM))
	$(subst @@,$(BINDIR),$(HOST_RMDIR))

distclean realclean: clean
	$(MAKE) -f $(RULES_MAK) APP=SAMPLE app=sample $@
<|MERGE_RESOLUTION|>--- conflicted
+++ resolved
@@ -29,7 +29,6 @@
 	   mix \
 	   pjsip-perf \
 	   pcaputil \
-	   pjsua2_demo \
 	   playfile \
 	   playsine \
 	   recfile \
@@ -47,44 +46,22 @@
 	   tonegen \
 	   vid_streamutil
 
-<<<<<<< HEAD
 EXES := $(foreach file, $(SAMPLES), $(file)$(HOST_EXE))
-=======
-#  x   x  x  x  x  x  x   x  x  x  x  x  x   x  x  x  x  x  x   x  x  x  x  x
-#
-# FIX THIS
-#
-# Only pjsua2_demo is built, and also -lstdc++ is added for all
-# samples
-#  x   x  x  x  x  x  x   x  x  x  x  x  x   x  x  x  x  x  x   x  x  x  x  x
-SAMPLES := pjsua2_demo
 
-EXES := $(foreach file, $(SAMPLES), $(BINDIR)/$(file)$(HOST_EXE))
+PJSUA2_SAMPLES := pjsua2_demo
 
-all: $(BINDIR) $(OBJDIR) $(EXES)
-
-$(BINDIR)/%$(HOST_EXE): $(OBJDIR)/%$(OBJEXT) $(PJ_LIB_FILES) 
-	$(LD) $(LDOUT)$(subst /,$(HOST_PSEP),$@) \
-	    $(subst /,$(HOST_PSEP),$<) \
-	     $(_LDFLAGS) -lstdc++
->>>>>>> 653c0d27
+PJSUA2_EXES := $(foreach file, $(PJSUA2_SAMPLES), $(file)$(HOST_EXE))
 
 .PHONY: $(EXES)
+.PHONY: $(PJSUA2_EXES)
 
-<<<<<<< HEAD
-all: $(EXES)
-=======
-$(OBJDIR)/%$(OBJEXT): $(SRCDIR)/%.cpp
-	$(CC) $(_CFLAGS) \
-	  $(CC_OUT)$(subst /,$(HOST_PSEP),$@) \
-	  $(subst /,$(HOST_PSEP),$<) 
-
-$(OBJDIR):
-	$(subst @@,$(subst /,$(HOST_PSEP),$@),$(HOST_MKDIR)) 
->>>>>>> 653c0d27
+all: $(EXES) $(PJSUA2_EXES)
 
 $(EXES):
 	$(MAKE) --no-print-directory -f $(RULES_MAK) SAMPLE_SRCDIR=$(SRCDIR) SAMPLE_OBJS=$@.o SAMPLE_CFLAGS="$(_CFLAGS)" SAMPLE_LDFLAGS="$(_LDFLAGS)" SAMPLE_EXE=$@ APP=SAMPLE app=sample $(subst /,$(HOST_PSEP),$(BINDIR)/$@)
+
+$(PJSUA2_EXES):
+	$(MAKE) --no-print-directory -f $(RULES_MAK) SAMPLE_SRCDIR=$(SRCDIR) SAMPLE_OBJS=$@.o SAMPLE_CFLAGS="$(_CFLAGS)" SAMPLE_LDFLAGS="$(_LDFLAGS) -lstdc++" SAMPLE_EXE=$@ APP=SAMPLE app=sample $(subst /,$(HOST_PSEP),$(BINDIR)/$@)
 
 depend:
 
